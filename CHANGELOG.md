--- conflicted
+++ resolved
@@ -39,11 +39,8 @@
 - Added `SortedLinkedListView`, the `!Sized` version of `SortedLinkedList`.
 - Added implementation of `Borrow` and `BorrowMut` for `String` and `Vec`.
 - Added `Deque::{swap, swap_unchecked, swap_remove_front, swap_remove_back}`.
-<<<<<<< HEAD
 - Implemented `PartialEq` and `Eq` for `Deque`.
-=======
 - Implemented `TyrFrom` for `Deque` from slice.
->>>>>>> 8e19f2cc
 
 ### Changed
 
